--- conflicted
+++ resolved
@@ -72,24 +72,20 @@
             return true;
         }
 
-<<<<<<< HEAD
-=======
         /**
          * @brief Set Covariance using Square Root
          *
          * @param covSquareRoot Lower triangular Matrix representing the covariance
          *                      square root (i.e. P = LLˆT)
          */
-        bool setCovarianceSquareRoot(const Covariance<StateType>& covSquareRoot)
+        bool setCovarianceSquareRoot(const Covariance& covSquareRoot)
         {
-            CovarianceSquareRoot<StateType> S;
+            CovarianceSquareRoot S;
             S.setL(covSquareRoot);
             P = S.reconstructedMatrix();
             return true;
         }
 
-        
->>>>>>> fd9bc73d
     protected:
         StandardBase()
         {
